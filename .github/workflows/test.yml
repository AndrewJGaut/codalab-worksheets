name: Test
on:
  push:
    branches: [ master ]
  pull_request:

jobs:
  format:
    name: Format
    runs-on: ubuntu-latest
    steps:
      - uses: actions/checkout@v2
      - uses: actions/setup-node@v1
        with:
          node-version: 14.x
      - name: Set up Python 3.6
        uses: actions/setup-python@v1
        with:
          python-version: 3.6
      - run: npm ci
        working-directory: ./frontend
      - run: npm run check-ci
        working-directory: ./frontend
        env:
          CI: true
      - uses: actions/cache@v2
        with:
          path: ~/.cache/pip
          key: pip-${{ hashFiles('requirements.dev.txt') }}
          restore-keys: |
            pip-
      - run: ./pre-commit.sh && git diff --exit-code

  install:
    name: Install
    runs-on: ubuntu-latest
    strategy:
      matrix:
        python-version: [3.6, 3.7, 3.8, 3.9]
    steps:
      - uses: actions/checkout@v2
      - name: Set up Python ${{ matrix.python-version }}
        uses: actions/setup-python@v1
        with:
          python-version: ${{ matrix.python-version }}
      - uses: actions/cache@v2
        with:
          path: ~/.cache/pip
          key: pip-${{ hashFiles('requirements.txt') }}-${{ matrix.python-version }}
          restore-keys: |
            pip-
      - run: pip install -e .
      - run: cl
  
  test_frontend:
    name: Test Frontend
    runs-on: ubuntu-latest
    steps:
      - uses: actions/checkout@v2
      - uses: actions/setup-node@v1
        with:
          node-version: 14.x
      - run: npm ci
        working-directory: ./frontend
      - run: npm test
        working-directory: ./frontend
        env:
          CI: true

  build:
    name: Build
    runs-on: ubuntu-latest
    strategy:
      matrix:
        service: [rest-server, worker, frontend]
    steps:
      - uses: actions/checkout@v2
      - uses: actions/setup-python@v1
        with:
          python-version: 3.6
      - uses: actions/cache@v2
        with:
          path: ~/.cache/pip
          key: pip-${{ hashFiles('requirements.txt') }}
          restore-keys: |
            pip-
      - run: pip install -r requirements.txt
      - run: python3 codalab_service.py build --pull --version ${VERSION} -s ${SERVICE} $([ -z "${CODALAB_DOCKER_USERNAME}" ] || echo "--push")
        env:
          CODALAB_DOCKER_USERNAME: ${{ secrets.CODALAB_DOCKER_USERNAME }}
          CODALAB_DOCKER_PASSWORD: ${{ secrets.CODALAB_DOCKER_PASSWORD }}
          # Gives us the branch name of the PR if on a pull_request-triggered build,
          # otherwise, "master" if on a push-triggered build
          VERSION: ${{ github.head_ref || 'master' }}
          SERVICE: ${{ matrix.service }}

<<<<<<< HEAD
  # test_backend:
  #   name: Test backend
  #   runs-on: ubuntu-latest
  #   needs: [build]
  #   strategy:
  #     matrix:
  #       test:
  #         - unittest gen-rest-docs gen-cli-docs gen-readthedocs basic auth status batch anonymous competition unicode rest1 upload1 upload2 upload3 upload4 download
  #         - refs binary rm make worksheet_search worksheet_tags bundle_freeze_unfreeze worksheet_freeze_unfreeze detach perm search_time groups
  #         - worker_manager service
  #         - run time
  #         - run2
  #         - search link read kill write mimic workers edit_user sharing_workers
  #         - resources
  #         - memoize
  #         - copy netcat netcurl
  #         - edit
  #         - open wopen
  #   steps:
  #     - name: Clear free space
  #       run: |
  #           sudo rm -rf /opt/ghc
  #           df -h
  #     - uses: actions/checkout@v2
  #     - uses: actions/setup-python@v1
  #       with:
  #         python-version: 3.6
  #     - uses: actions/cache@v2
  #       with:
  #         path: ~/.cache/pip
  #         key: pip-${{ hashFiles('requirements.txt') }}
  #         restore-keys: |
  #           pip-
  #     - run: pip install -r requirements.txt
  #     - name: Setup tests
  #       run: |
  #         sudo service mysql stop
  #         python3 codalab_service.py build services --version ${VERSION} --pull
  #       env:
  #         VERSION: ${{ github.head_ref || 'master' }}
  #     - name: Run tests
  #       run: |
  #         sh ./tests/test-setup.sh
  #         python3 codalab_service.py start --services default --version ${VERSION}
  #         python3 test_runner.py --version ${VERSION} ${TEST}
  #       env:
  #         TEST: ${{ matrix.test }}
  #         VERSION: ${{ github.head_ref || 'master' }}
  #         CODALAB_LINK_MOUNTS: /tmp
  #     - name: Save logs
  #       if: always()
  #       run: |
  #         mkdir /tmp/logs
  #         for c in $(docker ps -a --format="{{.Names}}"); do docker logs $c > /tmp/logs/$c.log 2> /tmp/logs/$c.err.log; done
  #     - name: Upload logs
  #       if: always()
  #       uses: actions/upload-artifact@v1
  #       with:
  #         name: logs-test-${{ matrix.test }}
  #         path: /tmp/logs
=======
  test_backend:
    name: Test backend
    runs-on: ubuntu-latest
    needs: [build]
    strategy:
      matrix:
        test:
          - unittest gen-rest-docs gen-cli-docs gen-readthedocs basic auth status batch anonymous competition unicode rest1 upload1 upload2 upload3 upload4 download
          - refs binary rm make worksheet_search worksheet_tags bundle_freeze_unfreeze worksheet_freeze_unfreeze detach perm search_time groups
          - worker_manager service
          - run time
          - run2
          - search link read kill write mimic workers edit_user sharing_workers
          - resources
          - memoize
          - copy netcat netcurl
          - edit
          - open wopen
          - store_add
    steps:
      - name: Clear free space
        run: |
            sudo rm -rf /opt/ghc
            df -h
      - uses: actions/checkout@v2
      - uses: actions/setup-python@v1
        with:
          python-version: 3.6
      - uses: actions/cache@v2
        with:
          path: ~/.cache/pip
          key: pip-${{ hashFiles('requirements.txt') }}
          restore-keys: |
            pip-
      - run: pip install -r requirements.txt
      - name: Setup tests
        run: |
          sudo service mysql stop
          python3 codalab_service.py build services --version ${VERSION} --pull
        env:
          VERSION: ${{ github.head_ref || 'master' }}
      - name: Run tests
        run: |
          sh ./tests/test-setup.sh
          python3 codalab_service.py start --services default --version ${VERSION}
          python3 test_runner.py --version ${VERSION} ${TEST}
        env:
          TEST: ${{ matrix.test }}
          VERSION: ${{ github.head_ref || 'master' }}
          CODALAB_LINK_MOUNTS: /tmp
      - name: Save logs
        if: always()
        run: |
          mkdir /tmp/logs
          for c in $(docker ps -a --format="{{.Names}}"); do docker logs $c > /tmp/logs/$c.log 2> /tmp/logs/$c.err.log; done
      - name: Upload logs
        if: always()
        uses: actions/upload-artifact@v1
        with:
          name: logs-test-${{ matrix.test }}
          path: /tmp/logs
>>>>>>> 24cf1cb9

  # test_backend_on_worker_restart:
  #   name: Test backend - on worker restart
  #   runs-on: ubuntu-latest
  #   needs: [build]
  #   strategy:
  #     matrix:
  #       test: [run]
  #   steps:
  #     - name: Clear free space
  #       run: |
  #         sudo rm -rf /opt/ghc
  #         df -h
  #     - uses: actions/checkout@v2
  #     - uses: actions/setup-python@v1
  #       with:
  #         python-version: 3.6
  #     - uses: actions/cache@v2
  #       with:
  #         path: ~/.cache/pip
  #         key: pip-${{ hashFiles('requirements.txt') }}
  #         restore-keys: |
  #           pip-
  #     - run: pip install -r requirements.txt
  #     - name: Setup tests
  #       run: |
  #         sudo service mysql stop
  #         python3 codalab_service.py build services --version ${VERSION} --pull
  #       env:
  #         VERSION: ${{ github.head_ref || 'master' }}
  #     - name: Run tests
  #       # Make sure restarting worker doesn't cause any issues (ie in serialization/deserialization)
  #       run: |
  #         python3 codalab_service.py start --services default --version ${VERSION}
  #         docker restart codalab_worker_1
  #         python3 test_runner.py --version ${VERSION} ${TEST}
  #       env:
  #         TEST: ${{ matrix.test }}
  #         VERSION: ${{ github.head_ref || 'master' }}
  #     - name: Save logs
  #       run: |
  #         mkdir /tmp/logs
  #         for c in $(docker ps -a --format="{{.Names}}"); do docker logs $c > /tmp/logs/$c.log 2> /tmp/logs/$c.err.log; done
  #     - name: Upload logs
  #       if: always()
  #       uses: actions/upload-artifact@v1
  #       with:
  #         name: logs-test-${{ matrix.test }}
  #         path: /tmp/logs

  # test_backend_sharedfs:
  #   name: Test backend - shared FS
  #   runs-on: ubuntu-latest
  #   needs: [build]
  #   strategy:
  #     matrix:
  #       test: [run,run2,link read write kill resources]
  #   steps:
  #     - name: Clear free space
  #       run: |
  #           sudo rm -rf /opt/ghc
  #           df -h
  #     - uses: actions/checkout@v2
  #     - uses: actions/setup-python@v1
  #       with:
  #         python-version: 3.6
  #     - uses: actions/cache@v2
  #       with:
  #         path: ~/.cache/pip
  #         key: pip-${{ hashFiles('requirements.txt') }}
  #         restore-keys: |
  #           pip-
  #     - run: pip install -r requirements.txt
  #     - name: Setup tests
  #       run: |
  #         sudo service mysql stop
  #         python3 codalab_service.py build services --version ${VERSION} --pull
  #       env:
  #         VERSION: ${{ github.head_ref || 'master' }}
  #     - name: Run shared filesystem tests
  #       run: |
  #         sh ./tests/test-setup.sh
  #         python3 codalab_service.py start --services default --version ${VERSION} --shared-file-system
  #         python3 test_runner.py --version ${VERSION} ${TEST}
  #       env:
  #         TEST: ${{ matrix.test }}
  #         VERSION: ${{ github.head_ref || 'master' }}
  #         CODALAB_LINK_MOUNTS: /tmp
  #     - name: Save logs
  #       if: always()
  #       run: |
  #         mkdir /tmp/logs
  #         for c in $(docker ps -a --format="{{.Names}}"); do docker logs $c > /tmp/logs/$c.log 2> /tmp/logs/$c.err.log; done
  #     - name: Upload logs
  #       if: always()
  #       uses: actions/upload-artifact@v1
  #       with:
  #         name: logs-test-sharedfs-${{ matrix.test }}
  #         path: /tmp/logs

  # test_backend_protected_mode:
  #   name: Test backend - protected mode
  #   runs-on: ubuntu-latest
  #   needs: [build]
  #   strategy:
  #     matrix:
  #       test:
  #         - basic status batch anonymous unicode rest1 upload1 download
  #         - refs binary rm make worksheet_search worksheet_tags bundle_freeze_unfreeze worksheet_freeze_unfreeze detach perm search_time groups
  #         - run
  #         - search read kill write mimic workers
  #         - copy netcat
  #         - protected_mode
  #   steps:
  #     - name: Clear free space
  #       run: |
  #         sudo rm -rf /opt/ghc
  #         df -h
  #     - uses: actions/checkout@v2
  #     - uses: actions/setup-python@v1
  #       with:
  #         python-version: 3.6
  #     - uses: actions/cache@v2
  #       with:
  #         path: ~/.cache/pip
  #         key: pip-${{ hashFiles('requirements.txt') }}
  #         restore-keys: |
  #           pip-
  #     - run: pip install -r requirements.txt
  #     - name: Setup tests
  #       run: |
  #         sudo service mysql stop
  #         python3 codalab_service.py build services --version ${VERSION} --pull
  #       env:
  #         VERSION: ${{ github.head_ref || 'master' }}
  #     - name: Run tests
  #       run: |
  #         python3 codalab_service.py start --services default --version ${VERSION} --protected-mode
  #         python3 test_runner.py --version ${VERSION} ${TEST}
  #       env:
  #         TEST: ${{ matrix.test }}
  #         VERSION: ${{ github.head_ref || 'master' }}
  #     - name: Save logs
  #       if: always()
  #       run: |
  #         mkdir /tmp/logs
  #         for c in $(docker ps -a --format="{{.Names}}"); do docker logs $c > /tmp/logs/$c.log 2> /tmp/logs/$c.err.log; done
  #     - name: Upload logs
  #       if: always()
  #       uses: actions/upload-artifact@v1
  #       with:
  #         name: logs-test-protectedmode-${{ matrix.test }}
  #         path: /tmp/logs

  # test_backend_default_bundle_store:
  #   name: Test backend - default bundle store
  #   runs-on: ubuntu-latest
  #   needs: [build]
  #   strategy:
  #     matrix:
  #       test:
  #         - default_bundle_store
  #   steps:
  #     - name: Clear free space
  #       run: |
  #         sudo rm -rf /opt/ghc
  #         df -h
  #     - uses: actions/checkout@v2
  #     - uses: actions/setup-python@v1
  #       with:
  #         python-version: 3.6
  #     - uses: actions/cache@v2
  #       with:
  #         path: ~/.cache/pip
  #         key: pip-${{ hashFiles('requirements.txt') }}
  #         restore-keys: |
  #           pip-
  #     - run: pip install -r requirements.txt
  #     - name: Setup tests
  #       run: |
  #         sudo service mysql stop
  #         python3 codalab_service.py build services --version ${VERSION} --pull
  #       env:
  #         VERSION: ${{ github.head_ref || 'master' }}
  #     - name: Run tests
  #       run: |
  #         CODALAB_DEFAULT_BUNDLE_STORE_NAME=store$(date +%s) python3 codalab_service.py start --services default --version ${VERSION} --protected-mode
  #         python3 test_runner.py --version ${VERSION} ${TEST}
  #       env:
  #         TEST: ${{ matrix.test }}
  #         VERSION: ${{ github.head_ref || 'master' }}
  #     - name: Save logs
  #       if: always()
  #       run: |
  #         mkdir /tmp/logs
  #         for c in $(docker ps -a --format="{{.Names}}"); do docker logs $c > /tmp/logs/$c.log 2> /tmp/logs/$c.err.log; done
  #     - name: Upload logs
  #       if: always()
  #       uses: actions/upload-artifact@v1
  #       with:
  #         name: logs-test-${{ matrix.test }}
  #         path: /tmp/logs

  test_backend_preemptible_worker:
    name: Test backend - preemptible workers
    runs-on: ubuntu-latest
    needs: [build]
    strategy:
      matrix:
        test:
          - preemptible
    steps:
      - name: Clear free space
        run: |
          sudo rm -rf /opt/ghc
          df -h
      - uses: actions/checkout@v2
      - uses: actions/setup-python@v1
        with:
          python-version: 3.6
      - uses: actions/cache@v2
        with:
          path: ~/.cache/pip
          key: pip-${{ hashFiles('requirements.txt') }}
          restore-keys: |
            pip-
      - run: pip install -r requirements.txt
      - run: pip install -e .
      - name: Setup tests
        run: |
          sudo service mysql stop
          python3 codalab_service.py build services --version ${VERSION} --pull
        env:
          VERSION: ${{ github.head_ref || 'master' }}
      - name: Run tests
        run: |
          python3 codalab_service.py start --services default no-worker worker-preemptible --version ${VERSION}
          sleep 20
          python3 codalab_service.py start --services worker-preemptible2 --version ${VERSION}
          ./tests/test-setup-preemptible.sh
          python3 test_runner.py --version ${VERSION} ${TEST}
        env:
          TEST: ${{ matrix.test }}
          VERSION: ${{ github.head_ref || 'master' }}
          CODALAB_USERNAME: codalab
          CODALAB_PASSWORD: codalab
      - name: Save logs
        if: always()
        run: |
          mkdir /tmp/logs
          for c in $(docker ps -a --format="{{.Names}}"); do docker logs $c > /tmp/logs/$c.log 2> /tmp/logs/$c.err.log; done
      - name: Upload logs
        if: always()
        uses: actions/upload-artifact@v1
        with:
          name: logs-test-${{ matrix.test }}
          path: /tmp/logs

#   test_backend_azure_blob:
#     name: Test backend with Azure Blob Storage
#     runs-on: ubuntu-latest
#     needs: [build]
#     strategy:
#       matrix:
#         test:
#           - unittest gen-rest-docs gen-cli-docs gen-readthedocs basic auth status batch anonymous competition unicode rest1 upload1 upload2 upload3 upload4 download
#           - refs binary rm make worksheet_search worksheet_tags bundle_freeze_unfreeze worksheet_freeze_unfreeze detach perm search_time groups
#           - worker_manager service
#           - run time
#           - run2
#           - search read kill write mimic workers edit_user sharing_workers
# #           - search link read kill write mimic workers edit_user sharing_workers
#           - resources
#           - memoize
#           - copy netcat netcurl
#           - edit blob
#           - open wopen
#     steps:
#       - name: Clear free space
#         run: |
#             sudo rm -rf /opt/ghc
#             df -h
#       - uses: actions/checkout@v2
#       - uses: actions/setup-python@v1
#         with:
#           python-version: 3.6
#       - uses: actions/cache@v2
#         with:
#           path: ~/.cache/pip
#           key: pip-${{ hashFiles('requirements.txt') }}
#           restore-keys: |
#             pip-
#       - run: pip install -r requirements.txt
#       - name: Setup tests
#         run: |
#           sudo service mysql stop
#           python3 codalab_service.py build services --version ${VERSION} --pull
#         env:
#           VERSION: ${{ github.head_ref || 'master' }}
#       - name: Run tests
#         run: |
#           python3 codalab_service.py start --services default azurite --version ${VERSION}
#           python3 test_runner.py --version ${VERSION} ${TEST}
#         env:
#           TEST: ${{ matrix.test }}
#           VERSION: ${{ github.head_ref || 'master' }}
#           CODALAB_LINK_MOUNTS: /tmp
#           CODALAB_ALWAYS_USE_AZURE_BLOB_BETA: 1
#       - name: Save logs
#         if: always()
#         run: |
#           mkdir /tmp/logs
#           for c in $(docker ps -a --format="{{.Names}}"); do docker logs $c > /tmp/logs/$c.log 2> /tmp/logs/$c.err.log; done
#       - name: Upload logs
#         if: always()
#         uses: actions/upload-artifact@v1
#         with:
#           name: logs-test-azblob-${{ matrix.test }}
#           path: /tmp/logs

#   test_ui:
#     name: End-to-end UI Tests
#     runs-on: ubuntu-latest
#     needs: [build]
#     strategy:
#       matrix:
#         test: [frontend]
#     steps:
#       - name: Clear free space
#         run: |
#             sudo rm -rf /opt/ghc
#             df -h
#       - uses: actions/checkout@v2
#       - uses: actions/setup-python@v1
#         with:
#           python-version: 3.6
#       - uses: actions/cache@v2
#         with:
#           path: ~/.cache/pip
#           key: pip-${{ hashFiles('requirements.txt') }}
#           restore-keys: |
#             pip-
#       - run: pip install -r requirements.txt
#       - name: Setup tests
#         run: |
#           sudo service mysql stop
#           python3 codalab_service.py build services --version ${VERSION} --pull
#         env:
#           VERSION: ${{ github.head_ref || 'master' }}
#       - name: Run tests
#         run: |
#           python3 codalab_service.py start --services default --version ${VERSION}
#           docker exec codalab_rest-server_1 /bin/bash -c "python3 scripts/create_sample_worksheet.py --test-print"
#           python3 test_runner.py --version ${VERSION} ${TEST}
#         env:
#           TEST: ${{ matrix.test }}
#           VERSION: ${{ github.head_ref || 'master' }}
#       - name: Upload screenshots on failure
#         uses: actions/upload-artifact@v1
#         if: failure()
#         with:
#           name: screenshots-test-${{ matrix.test }}
#           path: tests/ui
#       - name: Save logs
#         if: always()
#         run: |
#           mkdir /tmp/logs
#           for c in $(docker ps -a --format="{{.Names}}"); do docker logs $c > /tmp/logs/$c.log 2> /tmp/logs/$c.err.log; done
#       - name: Upload logs
#         if: always()
#         uses: actions/upload-artifact@v1
#         with:
#           name: logs-test-${{ matrix.test }}
#           path: /tmp/logs

#   ci:
#     name: All CI tasks complete
#     runs-on: ubuntu-latest
#     needs: [format, install, test_frontend, build, test_backend, test_backend_on_worker_restart, test_backend_sharedfs, test_backend_protected_mode, test_ui]
#     steps:
#       - uses: actions/checkout@v2
#       - run: echo Done<|MERGE_RESOLUTION|>--- conflicted
+++ resolved
@@ -94,7 +94,6 @@
           VERSION: ${{ github.head_ref || 'master' }}
           SERVICE: ${{ matrix.service }}
 
-<<<<<<< HEAD
   # test_backend:
   #   name: Test backend
   #   runs-on: ubuntu-latest
@@ -113,6 +112,7 @@
   #         - copy netcat netcurl
   #         - edit
   #         - open wopen
+  #         - store_add
   #   steps:
   #     - name: Clear free space
   #       run: |
@@ -155,70 +155,7 @@
   #       with:
   #         name: logs-test-${{ matrix.test }}
   #         path: /tmp/logs
-=======
-  test_backend:
-    name: Test backend
-    runs-on: ubuntu-latest
-    needs: [build]
-    strategy:
-      matrix:
-        test:
-          - unittest gen-rest-docs gen-cli-docs gen-readthedocs basic auth status batch anonymous competition unicode rest1 upload1 upload2 upload3 upload4 download
-          - refs binary rm make worksheet_search worksheet_tags bundle_freeze_unfreeze worksheet_freeze_unfreeze detach perm search_time groups
-          - worker_manager service
-          - run time
-          - run2
-          - search link read kill write mimic workers edit_user sharing_workers
-          - resources
-          - memoize
-          - copy netcat netcurl
-          - edit
-          - open wopen
-          - store_add
-    steps:
-      - name: Clear free space
-        run: |
-            sudo rm -rf /opt/ghc
-            df -h
-      - uses: actions/checkout@v2
-      - uses: actions/setup-python@v1
-        with:
-          python-version: 3.6
-      - uses: actions/cache@v2
-        with:
-          path: ~/.cache/pip
-          key: pip-${{ hashFiles('requirements.txt') }}
-          restore-keys: |
-            pip-
-      - run: pip install -r requirements.txt
-      - name: Setup tests
-        run: |
-          sudo service mysql stop
-          python3 codalab_service.py build services --version ${VERSION} --pull
-        env:
-          VERSION: ${{ github.head_ref || 'master' }}
-      - name: Run tests
-        run: |
-          sh ./tests/test-setup.sh
-          python3 codalab_service.py start --services default --version ${VERSION}
-          python3 test_runner.py --version ${VERSION} ${TEST}
-        env:
-          TEST: ${{ matrix.test }}
-          VERSION: ${{ github.head_ref || 'master' }}
-          CODALAB_LINK_MOUNTS: /tmp
-      - name: Save logs
-        if: always()
-        run: |
-          mkdir /tmp/logs
-          for c in $(docker ps -a --format="{{.Names}}"); do docker logs $c > /tmp/logs/$c.log 2> /tmp/logs/$c.err.log; done
-      - name: Upload logs
-        if: always()
-        uses: actions/upload-artifact@v1
-        with:
-          name: logs-test-${{ matrix.test }}
-          path: /tmp/logs
->>>>>>> 24cf1cb9
-
+  #
   # test_backend_on_worker_restart:
   #   name: Test backend - on worker restart
   #   runs-on: ubuntu-latest
