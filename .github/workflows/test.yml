--- conflicted
+++ resolved
@@ -308,23 +308,63 @@
           name: logs-test-protectedmode-${{ matrix.test }}
           path: /tmp/logs
 
-<<<<<<< HEAD
+  test_backend_default_bundle_store:
+    name: Test backend - default bundle store
+    runs-on: ubuntu-latest
+    needs: [build]
+    strategy:
+      matrix:
+        test:
+          - default_bundle_store
+    steps:
+      - name: Clear free space
+        run: |
+          sudo rm -rf /opt/ghc
+          df -h
+      - uses: actions/checkout@v2
+      - uses: actions/setup-python@v1
+        with:
+          python-version: 3.6
+      - uses: actions/cache@v2
+        with:
+          path: ~/.cache/pip
+          key: pip-${{ hashFiles('requirements.txt') }}
+          restore-keys: |
+            pip-
+      - run: pip install -r requirements.txt
+      - name: Setup tests
+        run: |
+          sudo service mysql stop
+          python3 codalab_service.py build services --version ${VERSION} --pull
+        env:
+          VERSION: ${{ github.head_ref || 'master' }}
+      - name: Run tests
+        run: |
+          CODALAB_DEFAULT_BUNDLE_STORE_NAME=store$(date +%s) python3 codalab_service.py start --services default --version ${VERSION} --protected-mode
+          python3 test_runner.py --version ${VERSION} ${TEST}
+        env:
+          TEST: ${{ matrix.test }}
+          VERSION: ${{ github.head_ref || 'master' }}
+      - name: Save logs
+        if: always()
+        run: |
+          mkdir /tmp/logs
+          for c in $(docker ps -a --format="{{.Names}}"); do docker logs $c > /tmp/logs/$c.log 2> /tmp/logs/$c.err.log; done
+      - name: Upload logs
+        if: always()
+        uses: actions/upload-artifact@v1
+        with:
+          name: logs-test-protectedmode-${{ matrix.test }}
+          path: /tmp/logs
+
   test_backend_preemptible_worker:
     name: Test backend - preemptible workers
-=======
-  test_backend_default_bundle_store:
-    name: Test backend - default bundle store
->>>>>>> 1ece7712
     runs-on: ubuntu-latest
     needs: [build]
     strategy:
       matrix:
         test:
-<<<<<<< HEAD
           - preemptible
-=======
-          - default_bundle_store
->>>>>>> 1ece7712
     steps:
       - name: Clear free space
         run: |
@@ -349,11 +389,7 @@
           VERSION: ${{ github.head_ref || 'master' }}
       - name: Run tests
         run: |
-<<<<<<< HEAD
           python3 codalab_service.py start --services default worker-preemptible --version ${VERSION} -d
-=======
-          CODALAB_DEFAULT_BUNDLE_STORE_NAME=store$(date +%s) python3 codalab_service.py start --services default --version ${VERSION} --protected-mode
->>>>>>> 1ece7712
           python3 test_runner.py --version ${VERSION} ${TEST}
         env:
           TEST: ${{ matrix.test }}
