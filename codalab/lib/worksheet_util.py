--- conflicted
+++ resolved
@@ -766,12 +766,8 @@
                 })
                 #raise UsageError('Unknown directive command in %s' % value_obj)
         else:
-<<<<<<< HEAD
-            raise InternalError('Unknown worksheet item type: %s' % item_type)
+            raise RuntimeError('Unknown worksheet item type: %s' % item_type)
         last_was_empty_line = new_last_was_empty_line
-=======
-            raise RuntimeError('Unknown worksheet item type: %s' % item_type)
->>>>>>> 038fcf6e
 
     flush()
     result['items'] = new_items
