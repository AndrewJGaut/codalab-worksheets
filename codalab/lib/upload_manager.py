--- conflicted
+++ resolved
@@ -4,13 +4,8 @@
 
 from apache_beam.io.filesystem import CompressionTypes
 from apache_beam.io.filesystems import FileSystems
-<<<<<<< HEAD
-from typing import Union, Tuple, IO, cast
+from typing import Any, Union, Tuple, IO, cast
 from ratarmountcore import SQLiteIndexedTar
-=======
-from typing import Any, Union, Tuple, IO, cast
-from codalab.lib.beam.ratarmount import SQLiteIndexedTar
->>>>>>> c2514fa7
 
 from codalab.common import UsageError, StorageType, urlopen_with_retry, parse_linked_bundle_url
 from codalab.worker.file_util import tar_gzip_directory, GzipStream
