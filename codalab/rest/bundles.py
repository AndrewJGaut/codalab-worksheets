--- conflicted
+++ resolved
@@ -967,17 +967,10 @@
     # Get and validate query parameters
     finalize_on_failure = query_get_bool('finalize_on_failure', default=False)
     finalize_on_success = query_get_bool('finalize_on_success', default=True)
-<<<<<<< HEAD
-    use_azure_blob_beta = os.getenv("CODALAB_ALWAYS_USE_AZURE_BLOB_BETA") or query_get_bool(
-        'use_azure_blob_beta', default=False
-    )
-    store_name = request.query.get('store') or os.getenv('CODALAB_DEFAULT_BUNDLE_STORE_NAME')
-=======
     use_azure_blob_beta = query_get_bool('use_azure_blob_beta', default=False)
     if os.getenv("CODALAB_ALWAYS_USE_AZURE_BLOB_BETA") == "1":
         use_azure_blob_beta = True
-    store_name = request.query.get('store', os.getenv('CODALAB_DEFAULT_BUNDLE_STORE_NAME'))
->>>>>>> ce1310c4
+    store_name = request.query.get('store') or os.getenv('CODALAB_DEFAULT_BUNDLE_STORE_NAME')
     store = (
         local.model.get_bundle_store(request.user.user_id, name=store_name) if store_name else None
     )
