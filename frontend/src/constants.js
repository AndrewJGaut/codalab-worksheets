--- conflicted
+++ resolved
@@ -1,8 +1,4 @@
 // Should match codalab/common.py#CODALAB_VERSION
-<<<<<<< HEAD
-export const CODALAB_VERSION = '0.3.3';
+export const CODALAB_VERSION = '0.4.0';
 
-export const NAVBAR_HEIGHT = 60;
-=======
-export const CODALAB_VERSION = '0.4.0';
->>>>>>> 69f9998a
+export const NAVBAR_HEIGHT = 60;