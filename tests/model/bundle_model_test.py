--- conflicted
+++ resolved
@@ -78,38 +78,4 @@
     def to_dict(self, strict=None):
         result = dict(self._fields)
         result['metadata'] = metadata_to_dicts(result['uuid'], result['metadata'])
-<<<<<<< HEAD
-        return result
-
-
-class BundleModelTest(unittest.TestCase):
-    def setUp(self):
-        MockBundle._tester = self
-        MockDependency._tester = self
-        self.engine = create_engine('sqlite://', strategy='threadlocal', encoding='utf-8')
-        self.model = BundleModel(self.engine, {})
-        # We'll test the result of this schema creation step in test_create_tables.
-        self.model.create_tables()
-
-    def tearDown(self):
-        self.model = None
-        self.engine = None
-
-    def test_create_tables(self):
-        inspector = Inspector.from_engine(self.engine)
-        tables = set(inspector.get_table_names())
-        for table in db_metadata.tables:
-            self.assertIn(table, tables)
-
-    def test_save_and_get_bundle(self):
-        bundle = MockBundle()
-        self.model.save_bundle(bundle)
-        self.assertTrue(bundle._validate_called)
-
-        get_bundle_subclass_path = 'codalab.model.bundle_model.get_bundle_subclass'
-        with mock.patch(get_bundle_subclass_path, lambda bundle_type: MockBundle):
-            retrieved_bundle = self.model.get_bundle(bundle.uuid)
-        self.assertTrue(isinstance(retrieved_bundle, MockBundle))
-=======
-        return result
->>>>>>> 69f9998a
+        return result