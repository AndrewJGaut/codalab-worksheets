--- conflicted
+++ resolved
@@ -36,13 +36,9 @@
                     "url": None,
                     "notifications": 2,
                     "user_name": "codalab",
-<<<<<<< HEAD
-                    "affiliation": "",
-=======
                     "url": None,
                     "parallel_run_quota": 100,
                     'protected_mode': False,
->>>>>>> dedd917e
                     "avatar_id": None,
                     'is_root_user': True,
                 },
