--- conflicted
+++ resolved
@@ -34,12 +34,7 @@
         "Programming Language :: Python :: 3.6",
         "License :: OSI Approved :: Apache Software License",
     ],
-<<<<<<< HEAD
     python_requires='~=3.6',
-    package_data={'': ['requirements.txt']},
-=======
-    python_requires='~=2.7',
->>>>>>> 1f2f76db
     include_package_data=True,
     install_requires=get_requirements('./requirements.txt'),
     entry_points={'console_scripts': ['cl-worker=codalabworker.main:main']},
